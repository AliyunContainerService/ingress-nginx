/*
Copyright 2017 The Kubernetes Authors.

Licensed under the Apache License, Version 2.0 (the "License");
you may not use this file except in compliance with the License.
You may obtain a copy of the License at

    http://www.apache.org/licenses/LICENSE-2.0

Unless required by applicable law or agreed to in writing, software
distributed under the License is distributed on an "AS IS" BASIS,
WITHOUT WARRANTIES OR CONDITIONS OF ANY KIND, either express or implied.
See the License for the specific language governing permissions and
limitations under the License.
*/

package ingress

// Equal tests for equality between two Configuration types
func (c1 *Configuration) Equal(c2 *Configuration) bool {
	if c1 == c2 {
		return true
	}
	if c1 == nil || c2 == nil {
		return false
	}

	if len(c1.Backends) != len(c2.Backends) {
		return false
	}

	for _, c1b := range c1.Backends {
		found := false
		for _, c2b := range c2.Backends {
			if c1b.Equal(c2b) {
				found = true
				break
			}
		}
		if !found {
			return false
		}
	}

	if len(c1.Servers) != len(c2.Servers) {
		return false
	}

	// Servers are sorted
	for idx, c1s := range c1.Servers {
		if !c1s.Equal(c2.Servers[idx]) {
			return false
		}
	}

	if len(c1.TCPEndpoints) != len(c2.TCPEndpoints) {
		return false
	}

	for _, tcp1 := range c1.TCPEndpoints {
		found := false
		for _, tcp2 := range c2.TCPEndpoints {
			if (&tcp1).Equal(&tcp2) {
				found = true
				break
			}
		}
		if !found {
			return false
		}
	}

	if len(c1.UDPEndpoints) != len(c2.UDPEndpoints) {
		return false
	}

	for _, udp1 := range c1.UDPEndpoints {
		found := false
		for _, udp2 := range c2.UDPEndpoints {
			if (&udp1).Equal(&udp2) {
				found = true
				break
			}
		}
		if !found {
			return false
		}
	}

	if len(c1.PassthroughBackends) != len(c2.PassthroughBackends) {
		return false
	}

	for _, ptb1 := range c1.PassthroughBackends {
		found := false
		for _, ptb2 := range c2.PassthroughBackends {
			if ptb1.Equal(ptb2) {
				found = true
				break
			}
		}
		if !found {
			return false
		}
	}

	if c1.ConfigurationChecksum != c2.ConfigurationChecksum {
		return false
	}

	return true
}

// Equal tests for equality between two Backend types
func (b1 *Backend) Equal(b2 *Backend) bool {
	if b1 == b2 {
		return true
	}
	if b1 == nil || b2 == nil {
		return false
	}
	if b1.Name != b2.Name {
		return false
	}

	if b1.Service != b2.Service {
		if b1.Service == nil || b2.Service == nil {
			return false
		}
		if b1.Service.GetNamespace() != b2.Service.GetNamespace() {
			return false
		}
		if b1.Service.GetName() != b2.Service.GetName() {
			return false
		}
	}

	if b1.Port != b2.Port {
		return false
	}
	if b1.Secure != b2.Secure {
		return false
	}
	if !(&b1.SecureCACert).Equal(&b2.SecureCACert) {
		return false
	}
	if b1.SSLPassthrough != b2.SSLPassthrough {
		return false
	}
	if !(&b1.SessionAffinity).Equal(&b2.SessionAffinity) {
		return false
	}
	if b1.UpstreamHashBy != b2.UpstreamHashBy {
		return false
	}
	if b1.LoadBalancing != b2.LoadBalancing {
		return false
	}

	if len(b1.Endpoints) != len(b2.Endpoints) {
		return false
	}

	for _, udp1 := range b1.Endpoints {
		found := false
		for _, udp2 := range b2.Endpoints {
			if (&udp1).Equal(&udp2) {
				found = true
				break
			}
		}
		if !found {
			return false
		}
	}

	return true
}

// Equal tests for equality between two SessionAffinityConfig types
func (sac1 *SessionAffinityConfig) Equal(sac2 *SessionAffinityConfig) bool {
	if sac1 == sac2 {
		return true
	}
	if sac1 == nil || sac2 == nil {
		return false
	}
	if sac1.AffinityType != sac2.AffinityType {
		return false
	}
	if !(&sac1.CookieSessionAffinity).Equal(&sac2.CookieSessionAffinity) {
		return false
	}

	return true
}

// Equal tests for equality between two CookieSessionAffinity types
func (csa1 *CookieSessionAffinity) Equal(csa2 *CookieSessionAffinity) bool {
	if csa1 == csa2 {
		return true
	}
	if csa1 == nil || csa2 == nil {
		return false
	}
	if csa1.Name != csa2.Name {
		return false
	}
	if csa1.Hash != csa2.Hash {
		return false
	}

	return true
}

// Equal checks the equality against an Endpoint
func (e1 *Endpoint) Equal(e2 *Endpoint) bool {
	if e1 == e2 {
		return true
	}
	if e1 == nil || e2 == nil {
		return false
	}
	if e1.Address != e2.Address {
		return false
	}
	if e1.Port != e2.Port {
		return false
	}
	if e1.MaxFails != e2.MaxFails {
		return false
	}
	if e1.FailTimeout != e2.FailTimeout {
		return false
	}

	if e1.Target != e2.Target {
		if e1.Target == nil || e2.Target == nil {
			return false
		}
		if e1.Target.UID != e2.Target.UID {
			return false
		}
		if e1.Target.ResourceVersion != e2.Target.ResourceVersion {
			return false
		}
	}

	return true
}

// Equal tests for equality between two Server types
func (s1 *Server) Equal(s2 *Server) bool {
	if s1 == s2 {
		return true
	}
	if s1 == nil || s2 == nil {
		return false
	}
	if s1.Hostname != s2.Hostname {
		return false
	}
	if s1.SSLPassthrough != s2.SSLPassthrough {
		return false
	}
<<<<<<< HEAD
	if !(&s1.SSLCert).Equal(&s2.SSLCert) {
=======
	if s1.SSLCertificate != s2.SSLCertificate {
		return false
	}
	if s1.SSLFullChainCertificate != s2.SSLFullChainCertificate {
>>>>>>> 6c78e356
		return false
	}
	if !s1.SSLExpireTime.Equal(s2.SSLExpireTime) {
		return false
	}
<<<<<<< HEAD
=======
	if s1.SSLPemChecksum != s2.SSLPemChecksum {
		return false
	}
	if s1.Alias != s2.Alias {
		return false
	}
>>>>>>> 6c78e356
	if s1.RedirectFromToWWW != s2.RedirectFromToWWW {
		return false
	}
	if !(&s1.CertificateAuth).Equal(&s2.CertificateAuth) {
		return false
	}
	if s1.ServerSnippet != s2.ServerSnippet {
		return false
	}
	if s1.SSLCiphers != s2.SSLCiphers {
		return false
	}
	if s1.AuthTLSError != s2.AuthTLSError {
		return false
	}

	if len(s1.Locations) != len(s2.Locations) {
		return false
	}

	// Location are sorted
	for idx, s1l := range s1.Locations {
		if !s1l.Equal(s2.Locations[idx]) {
			return false
		}
	}

	return true
}

// Equal tests for equality between two Location types
func (l1 *Location) Equal(l2 *Location) bool {
	if l1 == l2 {
		return true
	}
	if l1 == nil || l2 == nil {
		return false
	}
	if l1.Path != l2.Path {
		return false
	}
	if l1.IsDefBackend != l2.IsDefBackend {
		return false
	}
	if l1.Backend != l2.Backend {
		return false
	}

	if l1.Service != l2.Service {
		if l1.Service == nil || l2.Service == nil {
			return false
		}
		if l1.Service.GetNamespace() != l2.Service.GetNamespace() {
			return false
		}
		if l1.Service.GetName() != l2.Service.GetName() {
			return false
		}
	}

	if l1.Port.StrVal != l2.Port.StrVal {
		return false
	}
	if !(&l1.BasicDigestAuth).Equal(&l2.BasicDigestAuth) {
		return false
	}
	if l1.Denied != l2.Denied {
		return false
	}
	if !(&l1.CorsConfig).Equal(&l2.CorsConfig) {
		return false
	}
	if !(&l1.ExternalAuth).Equal(&l2.ExternalAuth) {
		return false
	}
	if !(&l1.RateLimit).Equal(&l2.RateLimit) {
		return false
	}
	if !(&l1.Redirect).Equal(&l2.Redirect) {
		return false
	}
	if !(&l1.Rewrite).Equal(&l2.Rewrite) {
		return false
	}
	if !(&l1.Whitelist).Equal(&l2.Whitelist) {
		return false
	}
	if !(&l1.Proxy).Equal(&l2.Proxy) {
		return false
	}
	if l1.UsePortInRedirects != l2.UsePortInRedirects {
		return false
	}
	if l1.ConfigurationSnippet != l2.ConfigurationSnippet {
		return false
	}
	if l1.ClientBodyBufferSize != l2.ClientBodyBufferSize {
		return false
	}
	if l1.UpstreamVhost != l2.UpstreamVhost {
		return false
	}
	if l1.XForwardedPrefix != l2.XForwardedPrefix {
		return false
	}
	if !(&l1.Connection).Equal(&l2.Connection) {
		return false
	}
	if !(&l1.Logs).Equal(&l2.Logs) {
		return false
	}
	if l1.GRPC != l2.GRPC {
		return false
	}
	if !(&l1.LuaRestyWAF).Equal(&l2.LuaRestyWAF) {
		return false
	}

	if !(&l1.InfluxDB).Equal(&l2.InfluxDB) {
		return false
	}

	return true
}

// Equal tests for equality between two SSLPassthroughBackend types
func (ptb1 *SSLPassthroughBackend) Equal(ptb2 *SSLPassthroughBackend) bool {
	if ptb1 == ptb2 {
		return true
	}
	if ptb1 == nil || ptb2 == nil {
		return false
	}
	if ptb1.Backend != ptb2.Backend {
		return false
	}
	if ptb1.Hostname != ptb2.Hostname {
		return false
	}
	if ptb1.Port != ptb2.Port {
		return false
	}

	if ptb1.Service != ptb2.Service {
		if ptb1.Service == nil || ptb2.Service == nil {
			return false
		}
		if ptb1.Service.GetNamespace() != ptb2.Service.GetNamespace() {
			return false
		}
		if ptb1.Service.GetName() != ptb2.Service.GetName() {
			return false
		}
	}

	return true
}

// Equal tests for equality between two L4Service types
func (e1 *L4Service) Equal(e2 *L4Service) bool {
	if e1 == e2 {
		return true
	}
	if e1 == nil || e2 == nil {
		return false
	}
	if e1.Port != e2.Port {
		return false
	}
	if !(&e1.Backend).Equal(&e2.Backend) {
		return false
	}
	if len(e1.Endpoints) != len(e2.Endpoints) {
		return false
	}

	for _, ep1 := range e1.Endpoints {
		found := false
		for _, ep2 := range e2.Endpoints {
			if (&ep1).Equal(&ep2) {
				found = true
				break
			}
		}
		if !found {
			return false
		}
	}

	return true
}

// Equal tests for equality between two L4Backend types
func (l4b1 *L4Backend) Equal(l4b2 *L4Backend) bool {
	if l4b1 == l4b2 {
		return true
	}
	if l4b1 == nil || l4b2 == nil {
		return false
	}
	if l4b1.Port != l4b2.Port {
		return false
	}
	if l4b1.Name != l4b2.Name {
		return false
	}
	if l4b1.Namespace != l4b2.Namespace {
		return false
	}
	if l4b1.Protocol != l4b2.Protocol {
		return false
	}

	return true
}

// Equal tests for equality between two SSLCert types
func (s1 *SSLCert) Equal(s2 *SSLCert) bool {
	if s1 == s2 {
		return true
	}
	if s1 == nil || s2 == nil {
		return false
	}
	if s1.PemFileName != s2.PemFileName {
		return false
	}
	if s1.PemSHA != s2.PemSHA {
		return false
	}
	if !s1.ExpireTime.Equal(s2.ExpireTime) {
		return false
	}
	if s1.FullChainPemFileName != s2.FullChainPemFileName {
		return false
	}

	for _, cn1 := range s1.CN {
		found := false
		for _, cn2 := range s2.CN {
			if cn1 == cn2 {
				found = true
				break
			}
		}
		if !found {
			return false
		}
	}

	return true
}<|MERGE_RESOLUTION|>--- conflicted
+++ resolved
@@ -263,28 +263,12 @@
 	if s1.SSLPassthrough != s2.SSLPassthrough {
 		return false
 	}
-<<<<<<< HEAD
 	if !(&s1.SSLCert).Equal(&s2.SSLCert) {
-=======
-	if s1.SSLCertificate != s2.SSLCertificate {
-		return false
-	}
-	if s1.SSLFullChainCertificate != s2.SSLFullChainCertificate {
->>>>>>> 6c78e356
-		return false
-	}
-	if !s1.SSLExpireTime.Equal(s2.SSLExpireTime) {
-		return false
-	}
-<<<<<<< HEAD
-=======
-	if s1.SSLPemChecksum != s2.SSLPemChecksum {
 		return false
 	}
 	if s1.Alias != s2.Alias {
 		return false
 	}
->>>>>>> 6c78e356
 	if s1.RedirectFromToWWW != s2.RedirectFromToWWW {
 		return false
 	}
